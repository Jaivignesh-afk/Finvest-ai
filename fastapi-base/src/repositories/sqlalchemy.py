import logging
from datetime import datetime, timezone
from typing import Any, Dict, Generic, List, Optional, Type, TypeVar

from fastapi_pagination import Page
from fastapi_pagination.ext.sqlalchemy import apaginate
from sqlalchemy.exc import SQLAlchemyError
from sqlalchemy.ext.asyncio import AsyncSession
from sqlalchemy.orm import selectinload
from sqlmodel import SQLModel, select

from src.core.exceptions import ObjectNotFound, RepositoryError
from src.interfaces.repository import IRepository

ModelType = TypeVar("ModelType", bound=SQLModel)
CreateSchemaType = TypeVar("CreateSchemaType", bound=SQLModel)
UpdateSchemaType = TypeVar("UpdateSchemaType", bound=SQLModel)
logger: logging.Logger = logging.getLogger(__name__)


class BaseSQLAlchemyRepository(IRepository, Generic[ModelType, CreateSchemaType, UpdateSchemaType]):
    """
    A generic async SQLAlchemy repository base class that provides common CRUD operations.

    This class serves as a foundation for all repository classes, providing standardized
    methods for database operations while maintaining type safety through generics.

    Type Parameters:
        ModelType: The SQLModel database model class
        CreateSchemaType: The Pydantic model for creating new objects
        UpdateSchemaType: The Pydantic model for updating existing objects
    """

    _model: Type[ModelType]

    def __init__(self, db: AsyncSession) -> None:
        """Initialize the repository with a database session."""
        self.db = db

    async def create(self, obj_in: CreateSchemaType, **kwargs: Any) -> ModelType:
        """
        Create a new object in the database.

        Args:
            obj_in: The create schema containing the data for the new object
            **kwargs: Additional options:
                - add (bool): Whether to add the object to the session (default: True)
                - flush (bool): Whether to flush the session (default: True)
                - commit (bool): Whether to commit the transaction (default: True)
                - refresh (bool): Whether to refresh after commit (default: True)

        Returns:
            The created database object

        Raises:
            RepositoryError: If database operation fails
        """
        logger.info(f"Creating new {self._model.__name__} object")

        try:
            db_obj = self._model.model_validate(obj_in)

            add = kwargs.get("add", True)
            flush = kwargs.get("flush", True)
            commit = kwargs.get("commit", True)
            refresh = kwargs.get("refresh", True)

            if add:
                self.db.add(db_obj)

            if add and commit:
                await self.db.commit()
                if refresh:
                    await self.db.refresh(db_obj)
            elif add and flush:
                await self.db.flush()

            return db_obj

        except SQLAlchemyError as exc:
            logger.error(f"Failed to create {self._model.__name__}: {exc}")
            await self.db.rollback()
            raise RepositoryError(f"Failed to create object: {str(exc)}") from exc

    async def create_many(self, objects: List[CreateSchemaType]) -> List[ModelType]:
        """
        Create multiple objects in a single transaction.

        Args:
            objects: List of create schemas

        Returns:
            List of created database objects

        Raises:
            RepositoryError: If database operation fails
        """
        if not objects:
            return []

        logger.info(f"Creating {len(objects)} {self._model.__name__} objects")

        try:
            db_objects = [self._model.model_validate(obj) for obj in objects]
            self.db.add_all(db_objects)
            await self.db.commit()

            # Refresh all objects
            for obj in db_objects:
                await self.db.refresh(obj)

            return db_objects

        except SQLAlchemyError as exc:
            logger.error(f"Failed to create multiple {self._model.__name__}: {exc}")
            await self.db.rollback()
            raise RepositoryError(f"Failed to create objects: {str(exc)}") from exc

    async def get(self, raise_if_not_found: bool = True, **kwargs: Any) -> Optional[ModelType]:
        """
        Get a single object by filter criteria.

        Args:
            raise_if_not_found: Whether to raise exception if object not found
            **kwargs: Filter criteria as key-value pairs

        Returns:
            The found object or None

        Raises:
            ObjectNotFound: If no object matches the criteria and raise_if_not_found is True
        """
        logger.debug(f"Fetching {self._model.__name__} by {kwargs}")

        try:
            query = select(self._model).filter_by(**kwargs)  # type: ignore
            result = await self.db.execute(query)
            obj = result.scalar_one_or_none()

            if not obj and raise_if_not_found:
                raise ObjectNotFound(f"{self._model.__name__} with {kwargs} not found")

            return obj

        except SQLAlchemyError as exc:
            logger.error(f"Failed to get {self._model.__name__}: {exc}")
            raise RepositoryError(f"Failed to get object: {str(exc)}") from exc

    async def get_with_relations(
        self, relations: List[str], raise_if_not_found: bool = True, **kwargs: Any
    ) -> Optional[ModelType]:
        """
        Get a single object with its relationships loaded.

        Args:
            relations: List of relationship names to load
            raise_if_not_found: Whether to raise exception if object not found
            **kwargs: Filter criteria as key-value pairs

        Returns:
            The found object with loaded relationships or None
        """
        logger.debug(f"Fetching {self._model.__name__} with relations {relations}")

        try:
            query = select(self._model).filter_by(**kwargs)  # type: ignore

            # Add selectinload for each relation
            for relation in relations:
                if hasattr(self._model, relation):
                    query = query.options(selectinload(getattr(self._model, relation)))

            result = await self.db.execute(query)
            obj = result.scalar_one_or_none()

            if not obj and raise_if_not_found:
                raise ObjectNotFound(f"{self._model.__name__} with {kwargs} not found")

            return obj

        except SQLAlchemyError as exc:
            logger.error(f"Failed to get {self._model.__name__} with relations: {exc}")
            raise RepositoryError(f"Failed to get object with relations: {str(exc)}") from exc

    async def update(self, obj_current: ModelType, obj_in: UpdateSchemaType) -> ModelType:
        """
        Update an existing object in the database.

        Args:
            obj_current: The current database object to update
            obj_in: The update schema containing the new data

        Returns:
            The updated database object

        Raises:
            RepositoryError: If database operation fails
        """
        logger.info(f"Updating {self._model.__name__} object")

        try:
            update_data = obj_in.model_dump(exclude_unset=True)

            for field, value in update_data.items():
                setattr(obj_current, field, value)

            self.db.add(obj_current)
            await self.db.commit()
            await self.db.refresh(obj_current)

            return obj_current

        except SQLAlchemyError as exc:
            logger.error(f"Failed to update {self._model.__name__}: {exc}")
            await self.db.rollback()
            raise RepositoryError(f"Failed to update object: {str(exc)}") from exc

    async def update_by_id(self, obj_id: Any, obj_in: UpdateSchemaType) -> ModelType:
        """
        Update an object by its ID.

        Args:
            obj_id: The ID of the object to update
            obj_in: The update schema containing the new data

        Returns:
            The updated database object

        Raises:
            ObjectNotFound: If no object with the given ID exists
        """
        obj = await self.get(id=obj_id)
        if obj is None:
            raise ObjectNotFound(f"{self._model.__name__} with id {obj_id} not found")
        return await self.update(obj, obj_in)

    async def delete(self, **kwargs: Any) -> None:
        """
        Delete an object from the database by filter criteria.

        Args:
            **kwargs: Filter criteria to identify the object to delete

        Raises:
            ObjectNotFound: If no object matches the criteria
            RepositoryError: If database operation fails
        """
        logger.info(f"Deleting {self._model.__name__} with {kwargs}")

        try:
            obj = await self.get(**kwargs)
            await self.db.delete(obj)
            await self.db.commit()

        except SQLAlchemyError as exc:
            logger.error(f"Failed to delete {self._model.__name__}: {exc}")
            await self.db.rollback()
            raise RepositoryError(f"Failed to delete object: {str(exc)}") from exc

    async def delete_by_id(self, obj_id: Any) -> None:
        """Delete an object by its ID."""
        await self.delete(id=obj_id)

    async def soft_delete(self, obj_id: Any, deleted_field: str = "deleted_at") -> ModelType:
        """
        Perform a soft delete by setting a boolean flag.

        Args:
            obj_id: The ID of the object to soft delete
            deleted_field: The name of the boolean field to set (default: 'deleted_at')

        Returns:
            The soft-deleted object
        """
        obj = await self.get(id=obj_id)
        if obj is None:
            raise ObjectNotFound(f"{self._model.__name__} with id {obj_id} not found")

<<<<<<< HEAD
        await self.db.delete(obj)
=======
        # set deleted_at to current timestamp
        if hasattr(obj, deleted_field):
            setattr(obj, deleted_field, datetime.now(timezone.utc))

        self.db.add(obj)
>>>>>>> 13d4b097
        await self.db.commit()
        await self.db.refresh(obj)

        return obj

    async def exists(self, **kwargs: Any) -> bool:
        """
        Check if an object exists with the given criteria.

        Args:
            **kwargs: Filter criteria as key-value pairs

        Returns:
            True if object exists, False otherwise
        """
        obj = await self.get(raise_if_not_found=False, **kwargs)
        return obj is not None

    async def count(self, **kwargs: Any) -> int:
        """
        Count objects matching the given criteria.

        Args:
            **kwargs: Filter criteria as key-value pairs

        Returns:
            Number of matching objects
        """
        from sqlalchemy import func

        query = select(func.count(self._model.id)).filter_by(**kwargs)  # type: ignore
        result = await self.db.execute(query)
        return result.scalar() or 0

    def _get_order_by(
        self, sort_field: Optional[str] = None, sort_order: Optional[str] = None
    ) -> Any:
        """Get the order by clause for queries."""
        columns = self._model.__table__.columns

        if sort_field and sort_field not in columns:
            sort_field = getattr(self._model, "created_at", "id") and "created_at" or "id"

        if not sort_field:
            sort_field = "created_at" if "created_at" in columns else "id"

        if sort_order not in ["asc", "desc"]:
            sort_order = "desc"

        column = columns[sort_field]
        return column.asc() if sort_order == "asc" else column.desc()

    async def all(
        self,
        skip: int = 0,
        limit: int = 100,
        sort_field: Optional[str] = None,
        sort_order: Optional[str] = None,
        filters: Optional[Dict[str, Any]] = None,
    ) -> List[ModelType]:
        """
        Get a list of all objects with optional pagination, sorting, and filtering.

        Args:
            skip: Number of records to skip (for pagination)
            limit: Maximum number of records to return
            sort_field: Field name to sort by
            sort_order: Sort direction, 'asc' or 'desc'
            filters: Additional filter criteria

        Returns:
            List of database objects
        """
        try:
            order_by = self._get_order_by(sort_field, sort_order)
            query = select(self._model).offset(skip).limit(limit).order_by(order_by)  # type: ignore

            if filters:
                query = query.filter_by(**filters)  # type: ignore

            result = await self.db.execute(query)
            return result.scalars().all()

        except SQLAlchemyError as exc:
            logger.error(f"Failed to get all {self._model.__name__}: {exc}")
            raise RepositoryError(f"Failed to get objects: {str(exc)}") from exc

    async def paginate(
        self,
        sort_field: Optional[str] = None,
        sort_order: Optional[str] = None,
        filters: Optional[Dict[str, Any]] = None,
    ) -> Page[ModelType]:
        """
        Get paginated results using fastapi-pagination.

        Args:
            sort_field: Field name to sort by
            sort_order: Sort direction, 'asc' or 'desc'
            filters: Additional filter criteria

        Returns:
            Page object containing paginated results and metadata
        """
        try:
            order_by = self._get_order_by(sort_field, sort_order)
            query = select(self._model).order_by(order_by)  # type: ignore

            if filters:
                query = query.filter_by(**filters)  # type: ignore

            return await apaginate(self.db, query)

<<<<<<< HEAD
        return await apaginate(self.db, query)  # type: ignore
=======
        except SQLAlchemyError as exc:
            logger.error(f"Failed to paginate {self._model.__name__}: {exc}")
            raise RepositoryError(f"Failed to paginate objects: {str(exc)}") from exc
>>>>>>> 13d4b097

    async def filter_by(
        self,
        filters: Dict[str, Any],
        sort_field: Optional[str] = None,
        sort_order: Optional[str] = None,
        limit: Optional[int] = None,
    ) -> List[ModelType]:
        """
        Filter objects by multiple criteria with advanced filtering support.

        Args:
            filters: Dictionary of field: value pairs for filtering
            sort_field: Field name to sort by
            sort_order: Sort direction
            limit: Maximum number of results

        Returns:
            List of filtered objects
        """
        try:
            query = select(self._model)  # type: ignore

            # Apply filters
            for field, value in filters.items():
                if hasattr(self._model, field):
                    if isinstance(value, list):
                        # Handle IN clause
                        query = query.where(getattr(self._model, field).in_(value))
                    elif isinstance(value, dict) and "operator" in value:
                        # Handle complex operators
                        column = getattr(self._model, field)
                        operator = value["operator"]
                        val = value["value"]

                        if operator == "gt":
                            query = query.where(column > val)
                        elif operator == "gte":
                            query = query.where(column >= val)
                        elif operator == "lt":
                            query = query.where(column < val)
                        elif operator == "lte":
                            query = query.where(column <= val)
                        elif operator == "like":
                            query = query.where(column.like(f"%{val}%"))
                        elif operator == "ilike":
                            query = query.where(column.ilike(f"%{val}%"))
                    else:
                        # Simple equality
                        query = query.where(getattr(self._model, field) == value)

            # Apply sorting
            if sort_field or sort_order:
                order_by = self._get_order_by(sort_field, sort_order)
                query = query.order_by(order_by)

            # Apply limit
            if limit:
                query = query.limit(limit)

            result = await self.db.execute(query)
            return result.scalars().all()

        except SQLAlchemyError as exc:
            logger.error(f"Failed to filter {self._model.__name__}: {exc}")
            raise RepositoryError(f"Failed to filter objects: {str(exc)}") from exc

    async def get_or_create(
        self, obj_in: CreateSchemaType, defaults: Optional[Dict[str, Any]] = None, **kwargs: Any
    ) -> tuple[ModelType, bool]:
        """
        Get an existing object or create it if it doesn't exist.

        Args:
            obj_in: The create schema for the new object
            defaults: Default values to use when creating (merged with obj_in)
            **kwargs: Filter criteria to search for existing object

        Returns:
            Tuple of (object, created) where created is True if object was created
        """
        try:
            existing_obj = await self.get(raise_if_not_found=False, **kwargs)

            if existing_obj:
                return existing_obj, False

            # Merge defaults if provided
            if defaults:
                create_data = obj_in.model_dump()
                create_data.update(defaults)
                obj_in = type(obj_in)(**create_data)

            new_obj = await self.create(obj_in)
            return new_obj, True

        except SQLAlchemyError as exc:
            logger.error(f"Failed get_or_create for {self._model.__name__}: {exc}")
            raise RepositoryError(f"Failed to get or create object: {str(exc)}") from exc

    # Alias for backward compatibility
    async def f(self, **kwargs: Any) -> List[ModelType]:
        """Find all objects matching the given filter criteria."""
        return await self.filter_by(kwargs)<|MERGE_RESOLUTION|>--- conflicted
+++ resolved
@@ -276,15 +276,11 @@
         if obj is None:
             raise ObjectNotFound(f"{self._model.__name__} with id {obj_id} not found")
 
-<<<<<<< HEAD
-        await self.db.delete(obj)
-=======
         # set deleted_at to current timestamp
         if hasattr(obj, deleted_field):
             setattr(obj, deleted_field, datetime.now(timezone.utc))
 
         self.db.add(obj)
->>>>>>> 13d4b097
         await self.db.commit()
         await self.db.refresh(obj)
 
@@ -398,13 +394,9 @@
 
             return await apaginate(self.db, query)
 
-<<<<<<< HEAD
-        return await apaginate(self.db, query)  # type: ignore
-=======
         except SQLAlchemyError as exc:
             logger.error(f"Failed to paginate {self._model.__name__}: {exc}")
             raise RepositoryError(f"Failed to paginate objects: {str(exc)}") from exc
->>>>>>> 13d4b097
 
     async def filter_by(
         self,
