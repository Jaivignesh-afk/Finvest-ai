[project]
name = "fastapi-base"
version = "0.1.0"
requires-python = ">=3.13"
readme = "README.md"
dependencies = [
    "alembic>=1.16.4",
    "celery>=5.5.3",
    "fastapi>=0.116.1",
    "fastapi-pagination>=0.13.3",
    "gunicorn>=23.0.0",
    "httpx>=0.28.1",
    "asyncpg>=0.30.0",
    "pydantic>=2.11.7",
    "pydantic-settings>=2.10.1",
    "python-json-logger>=3.3.0",
    "pyyaml>=6.0.2",
    "redis>=6.4.0",
    "sentry-sdk[fastapi]>=2.34.1",
    "sqlalchemy[asyncio]>=2.0.43",
    "sqlmodel>=0.0.24",
    "uvicorn>=0.35.0",
    "fastapi-cache2[redis]>=0.1.8",
    "setuptools>=80.9.0",
    "uuid-utils>=0.11.0",
    "python-jose[cryptography]>=3.3.0",
    "PyJWT>=2.8.0",
    "pydantic[email]>=2.11.7",
<<<<<<< HEAD
    "passlib[bcrypt]>=1.7.4",
=======
    "langchain>=0.3.27",
    "openapi>=2.0.0",
>>>>>>> 4fc8d62e
]

[tool.isort]
multi_line_output = 3
lines_after_imports = 2
line_length = 88
include_trailing_comma = true
sections = 'FUTURE,STDLIB,THIRDPARTY,FIRSTPARTY,LOCALFOLDER'

[tool.black]
line-length = 100
include = '\.pyi?$'
extend-exclude = '''
(
    | \.git          # root of the project
    | \.hg
    | \.mypy_cache
    | \.tox
    | \.venv
    | _build
    | buck-out
    | build
    | dist
)
'''

[tool.ruff]
line-length = 100
exclude = [".git", "__pycache__", ".mypy_cache", ".pytest_cache", "migrations"]
lint.select = [
    "E", # pycodestyle errors
    "W", # pycodestyle warnings
    "F", # pyflakes
    # "I",  # isort
    "C", # flake8-comprehensions
    "B", # flake8-bugbear
]
lint.ignore = [
    "B904",
    "B006",
    "E501", # line too long, handled by black
    "B008", # do not perform function calls in argument defaults
    "C901", # too complex
]

[tool.ruff.lint.per-file-ignores]
"__init__.py" = ["F401"]

[tool.codespell]
ignore-words-list = 'selectin,THIRDPARTY'

[tool.coverage.report]
fail_under = 70
exclude_lines = [
    "pragma: no cover",
    "if __name__ == .__main__.:",
    "if TYPE_CHECKING:",
    "print\\(",                   # exclude all print statements
]


[tool.coverage.run]
omit = [
    '*tests/*',
    'src/core/enums.py',
    'src/core/backends.py',
    'src/core/config.py',
    'src/core/exceptions.py',
    'src/interfaces/*',
    'src/main.py',
]

[tool.mypy]
exclude = ["migrations/"]
# --strict
disallow_any_generics = true
disallow_subclassing_any = true
disallow_untyped_calls = true
disallow_untyped_defs = true
disallow_incomplete_defs = true
check_untyped_defs = true
disallow_untyped_decorators = true
no_implicit_optional = true
warn_redundant_casts = true
warn_unused_ignores = true
warn_return_any = true
implicit_reexport = false
strict_equality = true
# --strict end

[[tool.mypy.overrides]]
module = ["fastapi_cache.*", "redis.*", "celery.*"]
ignore_missing_imports = true

[dependency-groups]
dev = [
    "black>=25.1.0",
    "bump-pydantic>=0.8.0",
    "detect-secrets>=1.5.0",
    "isort>=6.0.1",
    "mypy>=1.17.1",
    "pre-commit>=4.3.0",
    "psycopg2-binary>=2.9.10",
    "pytest>=8.4.1",
    "pytest-asyncio>=0.24.0",
    "pytest-cov>=6.2.1",
    "pytest-mock>=3.14.1",
    "requests>=2.32.4",
    "ruff>=0.12.8",
    "sqlalchemy-stubs>=0.4",
]<|MERGE_RESOLUTION|>--- conflicted
+++ resolved
@@ -26,12 +26,9 @@
     "python-jose[cryptography]>=3.3.0",
     "PyJWT>=2.8.0",
     "pydantic[email]>=2.11.7",
-<<<<<<< HEAD
     "passlib[bcrypt]>=1.7.4",
-=======
     "langchain>=0.3.27",
     "openapi>=2.0.0",
->>>>>>> 4fc8d62e
 ]
 
 [tool.isort]
