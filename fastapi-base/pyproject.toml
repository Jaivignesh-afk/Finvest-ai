[project]
name = "fastapi-base"
version = "0.1.0"
description = "Base FastAPI Backend"
maintainers = [{ name = "GabrielVGS", email = "gabriel.viana.rs@gmail.com" }]
requires-python = ">=3.13"
readme = "README.md"
dependencies = [
    "alembic>=1.16.4",
    "celery>=5.5.3",
    "fastapi>=0.116.1",
    "fastapi-pagination>=0.13.3",
    "gunicorn>=23.0.0",
    "httpx>=0.28.1",
    "asyncpg>=0.30.0",
    "pydantic>=2.11.7",
    "pydantic-settings>=2.10.1",
    "python-json-logger>=3.3.0",
    "pyyaml>=6.0.2",
    "redis>=6.4.0",
    "sentry-sdk[fastapi]>=2.34.1",
    "sqlalchemy[asyncio]>=2.0.43",
    "sqlmodel>=0.0.24",
    "uvicorn>=0.35.0",
    "fastapi-cache2[redis]>=0.1.8",
    "setuptools>=80.9.0",
    "uuid-utils>=0.11.0",
]

[tool.isort]
multi_line_output = 3
lines_after_imports = 2
line_length = 88
include_trailing_comma = true
sections = 'FUTURE,STDLIB,THIRDPARTY,FIRSTPARTY,LOCALFOLDER'

[tool.black]
line-length = 100
include = '\.pyi?$'
extend-exclude = '''
(
    | \.git          # root of the project
    | \.hg
    | \.mypy_cache
    | \.tox
    | \.venv
    | _build
    | buck-out
    | build
    | dist
)
'''

[tool.ruff]
line-length = 100
exclude = [".git", "__pycache__", ".mypy_cache", ".pytest_cache", "migrations"]
lint.select = [
    "E", # pycodestyle errors
    "W", # pycodestyle warnings
    "F", # pyflakes
    # "I",  # isort
    "C", # flake8-comprehensions
    "B", # flake8-bugbear
]
lint.ignore = [
    "B904",
    "B006",
    "E501", # line too long, handled by black
    "B008", # do not perform function calls in argument defaults
    "C901", # too complex
]

[tool.ruff.lint.per-file-ignores]
"__init__.py" = ["F401"]

[tool.codespell]
ignore-words-list = 'selectin,THIRDPARTY'

[tool.coverage.report]
fail_under = 70
exclude_lines = [
    "pragma: no cover",
    "if __name__ == .__main__.:",
    "if TYPE_CHECKING:",
    "print\\(",                   # exclude all print statements
]


[tool.coverage.run]
omit = [
    '*tests/*',
    'src/core/enums.py',
    'src/core/backends.py',
    'src/core/config.py',
    'src/core/exceptions.py',
    'src/interfaces/*',
    'src/main.py',
]

[tool.mypy]
exclude = ["migrations/"]
# --strict
disallow_any_generics = true
disallow_subclassing_any = true
disallow_untyped_calls = true
disallow_untyped_defs = true
disallow_incomplete_defs = true
check_untyped_defs = true
disallow_untyped_decorators = true
no_implicit_optional = true
warn_redundant_casts = true
warn_unused_ignores = true
warn_return_any = true
implicit_reexport = false
strict_equality = true
# --strict end

[[tool.mypy.overrides]]
module = ["fastapi_cache.*", "redis.*", "celery.*"]
ignore_missing_imports = true

[dependency-groups]
dev = [
    "black>=25.1.0",
<<<<<<< HEAD
    "bump-pydantic>=0.8.0",
=======
    "detect-secrets>=1.5.0",
>>>>>>> afc30d4c
    "isort>=6.0.1",
    "mypy>=1.17.1",
    "pre-commit>=4.3.0",
    "psycopg2-binary>=2.9.10",
    "pytest>=8.4.1",
    "pytest-asyncio>=0.24.0",
    "pytest-cov>=6.2.1",
    "pytest-mock>=3.14.1",
    "requests>=2.32.4",
    "ruff>=0.12.8",
    "sqlalchemy-stubs>=0.4",
]<|MERGE_RESOLUTION|>--- conflicted
+++ resolved
@@ -122,11 +122,8 @@
 [dependency-groups]
 dev = [
     "black>=25.1.0",
-<<<<<<< HEAD
     "bump-pydantic>=0.8.0",
-=======
     "detect-secrets>=1.5.0",
->>>>>>> afc30d4c
     "isort>=6.0.1",
     "mypy>=1.17.1",
     "pre-commit>=4.3.0",
